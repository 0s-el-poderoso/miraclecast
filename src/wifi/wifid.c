/*
 * MiracleCast - Wifi-Display/Miracast Implementation
 *
 * Copyright (c) 2013-2014 David Herrmann <dh.herrmann@gmail.com>
 *
 * MiracleCast is free software; you can redistribute it and/or modify it
 * under the terms of the GNU Lesser General Public License as published by
 * the Free Software Foundation; either version 2.1 of the License, or
 * (at your option) any later version.
 *
 * MiracleCast is distributed in the hope that it will be useful, but
 * WITHOUT ANY WARRANTY; without even the implied warranty of
 * MERCHANTABILITY or FITNESS FOR A PARTICULAR PURPOSE. See the GNU
 * Lesser General Public License for more details.
 *
 * You should have received a copy of the GNU Lesser General Public License
 * along with MiracleCast; If not, see <http://www.gnu.org/licenses/>.
 */

#include <errno.h>
#include <getopt.h>
#include <libudev.h>
#include <signal.h>
#include <stdbool.h>
#include <stdio.h>
#include <stdlib.h>
#include <string.h>
#include <sys/signalfd.h>
#include <sys/wait.h>
#include <systemd/sd-bus.h>
#include <systemd/sd-daemon.h>
#include <systemd/sd-event.h>
#include <time.h>
#include <unistd.h>
#include "shl_htable.h"
#include "shl_macro.h"
#include "shl_log.h"
#include "shl_util.h"
#include "util.h"
#include "wifid.h"

#define DO_NOT_RELY_UDEV	1

const char *arg_wpa_bindir = "/usr/bin";
unsigned int arg_wpa_loglevel = LOG_NOTICE;

/*
 * Manager Handling
 */

struct link *manager_find_link(struct manager *m, unsigned int ifindex)
{
	unsigned int *elem;
	bool res;

	res = shl_htable_lookup_uint(&m->links, ifindex, &elem);
	if (!res)
		return NULL;

	return link_from_htable(elem);
}

struct link *manager_find_link_by_label(struct manager *m, const char *label)
{
	const char *next;
	unsigned int idx;
	int r;

	r = shl_atoi_u(label, 10, &next, &idx);
	if (r < 0 || *next)
		return NULL;

	return manager_find_link(m, idx);
}

static void manager_add_udev_link(struct manager *m,
				  struct udev_device *d)
{
	struct link *l;
	unsigned int ifindex;
	const char *ifname;
	int r;

	ifindex = ifindex_from_udev_device(d);
	if (!ifindex)
		return;

	ifname = udev_device_get_property_value(d, "INTERFACE");
	if (!ifname)
		return;

	/* ignore dynamic p2p interfaces */
	if (shl_startswith(ifname, "p2p-"))
		return;

	r = link_new(m, ifindex, ifname, &l);
	if (r < 0)
		return;

	link_set_friendly_name(l, m->friendly_name);

<<<<<<< HEAD
        #if 0
=======
#if DO_NOT_RELY_UDEV
	link_set_managed(l, true);
#else
>>>>>>> 2fac0f0e
	if (udev_device_has_tag(d, "miracle"))
        #endif
		link_set_managed(l, true);
#endif
}

static int manager_udev_fn(sd_event_source *source,
			   int fd,
			   uint32_t mask,
			   void *data)
{
	_cleanup_udev_device_ struct udev_device *d = NULL;
	struct manager *m = data;
	const char *action, *ifname;
	unsigned int ifindex;
	struct link *l;

	d = udev_monitor_receive_device(m->udev_mon);
	if (!d)
		return 0;

	ifindex = ifindex_from_udev_device(d);
	if (!ifindex)
		return 0;

	l = manager_find_link(m, ifindex);

	action = udev_device_get_action(d);
	if (action && !strcmp(action, "remove")) {
		if (l)
			link_free(l);
	} else if (l) {
		if (action && !strcmp(action, "move")) {
			ifname = udev_device_get_property_value(d, "INTERFACE");
			if (ifname)
				link_renamed(l, ifname);
		}

#if DO_NOT_RELY_UDEV
		link_set_managed(l, true);
#else
		if (udev_device_has_tag(d, "miracle"))
			link_set_managed(l, true);
		else
			link_set_managed(l, false);
#endif
	} else {
		manager_add_udev_link(m, d);
	}

	return 0;
}

static int manager_signal_fn(sd_event_source *source,
			     const struct signalfd_siginfo *ssi,
			     void *data)
{
	struct manager *m = data;

	if (ssi->ssi_signo == SIGCHLD) {
		log_debug("caught SIGCHLD for %ld, reaping child", (long)ssi->ssi_pid);
		waitid(P_PID, ssi->ssi_pid, NULL, WNOHANG|WEXITED);
		return 0;
	} else if (ssi->ssi_signo == SIGPIPE) {
		/* ignore SIGPIPE */
		return 0;
	}

	log_notice("caught signal %d, exiting..", (int)ssi->ssi_signo);
	sd_event_exit(m->event, 0);

	return 0;
}

static void manager_free(struct manager *m)
{
	unsigned int i;
	struct link *l;

	if (!m)
		return;

	while ((l = MANAGER_FIRST_LINK(m)))
		link_free(l);

	manager_dbus_disconnect(m);

	shl_htable_clear_uint(&m->links, NULL, NULL);

	sd_event_source_unref(m->udev_mon_source);
	udev_monitor_unref(m->udev_mon);
	udev_unref(m->udev);

	for (i = 0; m->sigs[i]; ++i)
		sd_event_source_unref(m->sigs[i]);

	sd_bus_unref(m->bus);
	sd_event_unref(m->event);

	free(m->friendly_name);
	free(m);
}

static int manager_new(struct manager **out)
{
	struct manager *m;
	static const int sigs[] = {
		SIGINT, SIGTERM, SIGQUIT, SIGHUP, SIGPIPE, SIGCHLD, 0
	};
	unsigned int i;
	sigset_t mask;
	int r;

	m = calloc(1, sizeof(*m));
	if (!m)
		return log_ENOMEM();

	shl_htable_init_uint(&m->links);

	r = sd_event_default(&m->event);
	if (r < 0) {
		log_vERR(r);
		goto error;
	}

	r = sd_event_set_watchdog(m->event, true);
	if (r < 0) {
		log_vERR(r);
		goto error;
	}

	r = sd_bus_default_system(&m->bus);
	if (r < 0) {
		log_error("cannot connect to system bus: %d", r);
		goto error;
	}

	r = sd_bus_attach_event(m->bus, m->event, 0);
	if (r < 0) {
		log_vERR(r);
		goto error;
	}

	for (i = 0; sigs[i]; ++i) {
		sigemptyset(&mask);
		sigaddset(&mask, sigs[i]);
		sigprocmask(SIG_BLOCK, &mask, NULL);

		r = sd_event_add_signal(m->event,
					&m->sigs[i],
					sigs[i],
					manager_signal_fn,
					m);
		if (r < 0) {
			log_vERR(r);
			goto error;
		}

		/* low-priority to allow others to handle it first */
		sd_event_source_set_priority(m->sigs[i], 100);
	}

	m->udev = udev_new();
	if (!m->udev) {
		r = log_ENOMEM();
		goto error;
	}

	m->udev_mon = udev_monitor_new_from_netlink(m->udev, "udev");
	if (!m->udev_mon) {
		r = log_ENOMEM();
		goto error;
	}

	r = udev_monitor_filter_add_match_subsystem_devtype(m->udev_mon,
							    "net",
							    "wlan");
	if (r < 0) {
		log_vERR(r);
		goto error;
	}

	r = udev_monitor_enable_receiving(m->udev_mon);
	if (r < 0) {
		log_vERR(r);
		goto error;
	}

	r = sd_event_add_io(m->event,
			    &m->udev_mon_source,
			    udev_monitor_get_fd(m->udev_mon),
			    EPOLLHUP | EPOLLERR | EPOLLIN,
			    manager_udev_fn,
			    m);
	if (r < 0) {
		log_vERR(r);
		goto error;
	}

	r = manager_dbus_connect(m);
	if (r < 0)
		goto error;

	if (out)
		*out = m;

	return 0;

error:
	manager_free(m);
	return r;
}

static void manager_read_name(struct manager *m)
{
	_cleanup_sd_bus_error_ sd_bus_error err = SD_BUS_ERROR_NULL;
	_cleanup_sd_bus_message_ sd_bus_message *rep = NULL;
	const char *name;
	char *str;
	int r;

	r = sd_bus_call_method(m->bus,
			       "org.freedesktop.hostname1",
			       "/org/freedesktop/hostname1",
			       "org.freedesktop.DBus.Properties",
			       "Get",
			       &err,
			       &rep,
			       "ss", "org.freedesktop.hostname1", "Hostname");
	if (r < 0)
		goto error;

	r = sd_bus_message_enter_container(rep, 'v', "s");
	if (r < 0)
		goto error;

	r = sd_bus_message_read(rep, "s", &name);
	if (r < 0)
		name = "undefined";

	if (shl_isempty(name)) {
		log_warning("no hostname set on systemd.hostname1, using: %s",
			    m->friendly_name);
		return;
	}

	str = strdup(name);
	if (!str)
		return log_vENOMEM();

	free(m->friendly_name);
	m->friendly_name = str;
	log_debug("friendly-name from local hostname: %s", str);

	return;

error:
	log_warning("cannot read hostname from systemd.hostname1: %s",
		    bus_error_message(&err, r));
}

static void manager_read_links(struct manager *m)
{
	_cleanup_udev_enumerate_ struct udev_enumerate *e = NULL;
	struct udev_list_entry *l;
	struct udev_device *d;
	int r;

	e = udev_enumerate_new(m->udev);
	if (!e)
		goto error;

	r = udev_enumerate_add_match_subsystem(e, "net");
	if (r < 0)
		goto error;

	r = udev_enumerate_add_match_property(e, "DEVTYPE", "wlan");
	if (r < 0)
		goto error;

	r = udev_enumerate_add_match_is_initialized(e);
	if (r < 0)
		goto error;

	r = udev_enumerate_scan_devices(e);
	if (r < 0)
		goto error;

	udev_list_entry_foreach(l, udev_enumerate_get_list_entry(e)) {
		d = udev_device_new_from_syspath(m->udev,
						 udev_list_entry_get_name(l));
		if (!d)
			goto error;

		manager_add_udev_link(m, d);
		udev_device_unref(d);
	}

	return;

error:
	log_warning("cannot enumerate links via udev");
}

static int manager_startup(struct manager *m)
{
	int r;

	r = shl_mkdir_p_prefix("/run", "/run/miracle", 0755);
	if (r >= 0)
		r = shl_mkdir_p_prefix("/run/miracle",
				       "/run/miracle/wifi",
				       0700);
	if (r < 0) {
		log_error("cannot create maintenance directories in /run: %d",
			  r);
		return r;
	}

	manager_read_name(m);
	manager_read_links(m);

	return 0;
}

static int manager_run(struct manager *m)
{
	return sd_event_loop(m->event);
}

static int help(void)
{
	/*
	 * 80-char barrier:
	 *      01234567890123456789012345678901234567890123456789012345678901234567890123456789
	 */
	printf("%s [OPTIONS...] ...\n\n"
	       "Wifi Management Daemon.\n\n"
	       "  -h --help               Show this help\n"
	       "     --version            Show package version\n"
	       "     --log-level <lvl>    Maximum level for log messages\n"
	       "     --log-time           Prefix log-messages with timestamp\n"
	       "\n"
	       "     --wpa-bindir <dir>       wpa_supplicant binary dir [/usr/bin]\n"
	       "     --wpa-loglevel <lvl>     wpa_supplicant log-level\n"
	       , program_invocation_short_name);
	/*
	 * 80-char barrier:
	 *      01234567890123456789012345678901234567890123456789012345678901234567890123456789
	 */

	return 0;
}

static int parse_argv(int argc, char *argv[])
{
	enum {
		ARG_VERSION = 0x100,
		ARG_LOG_LEVEL,
		ARG_LOG_TIME,

		ARG_WPA_BINDIR,
		ARG_WPA_LOGLEVEL,
	};
	static const struct option options[] = {
		{ "help",	no_argument,		NULL,	'h' },
		{ "version",	no_argument,		NULL,	ARG_VERSION },
		{ "log-level",	required_argument,	NULL,	ARG_LOG_LEVEL },
		{ "log-time",	no_argument,		NULL,	ARG_LOG_TIME },

		{ "wpa-bindir",		required_argument,	NULL,	ARG_WPA_BINDIR },
		{ "wpa-loglevel",	required_argument,	NULL,	ARG_WPA_LOGLEVEL },
		{}
	};
	int c;

	while ((c = getopt_long(argc, argv, "h", options, NULL)) >= 0) {
		switch (c) {
		case 'h':
			return help();
		case ARG_VERSION:
			puts(PACKAGE_STRING);
			return 0;
		case ARG_LOG_LEVEL:
			log_max_sev = atoi(optarg);
			break;
		case ARG_LOG_TIME:
			log_init_time();
			break;

		case ARG_WPA_BINDIR:
			arg_wpa_bindir = optarg;
			break;
		case ARG_WPA_LOGLEVEL:
			arg_wpa_loglevel = atoi(optarg);
			break;
		case '?':
			return -EINVAL;
		}
	}

	if (optind < argc) {
		log_error("unparsed remaining arguments starting with: %s",
			  argv[optind]);
		return -EINVAL;
	}

	log_format(LOG_DEFAULT_BASE, NULL, LOG_INFO,
		   "miracle-wifid - revision %s %s %s",
		   "some-rev-TODO-xyz", __DATE__, __TIME__);

	return 1;
}

int main(int argc, char **argv)
{
	struct manager *m = NULL;
	int r;

	srand(time(NULL));

	r = parse_argv(argc, argv);
	if (r < 0)
		return EXIT_FAILURE;
	if (!r)
		return EXIT_SUCCESS;

	r = manager_new(&m);
	if (r < 0)
		goto finish;

	r = manager_startup(m);
	if (r < 0)
		goto finish;

	r = sd_notify(false, "READY=1\n"
			     "STATUS=Running..");
	if (r < 0) {
		log_vERR(r);
		goto finish;
	}

	r = manager_run(m);

finish:
	sd_notify(false, "STATUS=Exiting..");
	manager_free(m);

	log_debug("exiting..");
	return abs(r);
}<|MERGE_RESOLUTION|>--- conflicted
+++ resolved
@@ -99,17 +99,10 @@
 
 	link_set_friendly_name(l, m->friendly_name);
 
-<<<<<<< HEAD
-        #if 0
-=======
 #if DO_NOT_RELY_UDEV
-	link_set_managed(l, true);
-#else
->>>>>>> 2fac0f0e
 	if (udev_device_has_tag(d, "miracle"))
-        #endif
+#endif
 		link_set_managed(l, true);
-#endif
 }
 
 static int manager_udev_fn(sd_event_source *source,
